--- conflicted
+++ resolved
@@ -154,20 +154,12 @@
 		log.Fatalf("Error parsing TTL_MINUTES: %v", err)
 	}
 
-<<<<<<< HEAD
-=======
-	cacheSize, err := strconv.Atoi(getenv("CACHE_SIZE", "100"))
-	if err != nil {
-		log.Fatalf("Error parsing CACHE_SIZE: %v", err)
-	}
-
 	redisUrl := getenv("REDIS_URL", "redis://localhost:6379/0")
 	cacheType := getenv("CACHE_TYPE", "memory")
 	if cacheType != "redis" && cacheType != "memory" {
 		log.Fatalf("Invalid CACHE_TYPE, must be 'memory' (default) or 'redis'")
 	}
 
->>>>>>> 24ee3578
 	return &Config{
 		OriginURL: getenv("ORIGIN_URL", "https://httpbin.org"),
 		TTL:       time.Duration(ttlMinutes) * time.Minute,
